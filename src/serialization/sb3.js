/**
 * @fileoverview
 * An SB3 serializer and deserializer. Parses provided
 * JSON and then generates all needed scratch-vm runtime structures.
 */

const vmPackage = require('../../package.json');
const Blocks = require('../engine/blocks');
const Sprite = require('../sprites/sprite');
const Variable = require('../engine/variable');
const Comment = require('../engine/comment');
const StageLayering = require('../engine/stage-layering');
const log = require('../util/log');
const uid = require('../util/uid');

const {loadCostume} = require('../import/load-costume.js');
const {loadSound} = require('../import/load-sound.js');
const {deserializeCostume, deserializeSound} = require('./deserialize-assets.js');

/**
 * @typedef {object} ImportedProject
 * @property {Array.<Target>} targets - the imported Scratch 3.0 target objects.
 * @property {ImportedExtensionsInfo} extensionsInfo - the ID of each extension actually used by this project.
 */

/**
 * @typedef {object} ImportedExtensionsInfo
 * @property {Set.<string>} extensionIDs - the ID of each extension actually in use by blocks in this project.
 * @property {Map.<string, string>} extensionURLs - map of ID => URL from project metadata. May not match extensionIDs.
 */

// Constants used during serialization and deserialization
const INPUT_SAME_BLOCK_SHADOW = 1; // unobscured shadow
const INPUT_BLOCK_NO_SHADOW = 2; // no shadow
const INPUT_DIFF_BLOCK_SHADOW = 3; // obscured shadow
// There shouldn't be a case where block is null, but shadow is present...

// Constants used during deserialization of an SB3 file
const CORE_EXTENSIONS = [
    'argument',
    'colour',
    'control',
    'data',
    'event',
    'looks',
    'math',
    'motion',
    'operator',
    'procedures',
    'sensing',
    'sound'
];

// Constants referring to 'primitive' blocks that are usually shadows,
// or in the case of variables and lists, appear quite often in projects
// math_number
const MATH_NUM_PRIMITIVE = 4; // there's no reason these constants can't collide
// math_positive_number
const POSITIVE_NUM_PRIMITIVE = 5; // with the above, but removing duplication for clarity
// math_whole_number
const WHOLE_NUM_PRIMITIVE = 6;
// math_integer
const INTEGER_NUM_PRIMITIVE = 7;
// math_angle
const ANGLE_NUM_PRIMITIVE = 8;
// colour_picker
const COLOR_PICKER_PRIMITIVE = 9;
// text
const TEXT_PRIMITIVE = 10;
// event_broadcast_menu
const BROADCAST_PRIMITIVE = 11;
// data_variable
const VAR_PRIMITIVE = 12;
// data_listcontents
const LIST_PRIMITIVE = 13;

// Map block opcodes to the above primitives and the name of the field we can use
// to find the value of the field
const primitiveOpcodeInfoMap = {
    math_number: [MATH_NUM_PRIMITIVE, 'NUM'],
    math_positive_number: [POSITIVE_NUM_PRIMITIVE, 'NUM'],
    math_whole_number: [WHOLE_NUM_PRIMITIVE, 'NUM'],
    math_integer: [INTEGER_NUM_PRIMITIVE, 'NUM'],
    math_angle: [ANGLE_NUM_PRIMITIVE, 'NUM'],
    colour_picker: [COLOR_PICKER_PRIMITIVE, 'COLOUR'],
    text: [TEXT_PRIMITIVE, 'TEXT'],
    event_broadcast_menu: [BROADCAST_PRIMITIVE, 'BROADCAST_OPTION'],
    data_variable: [VAR_PRIMITIVE, 'VARIABLE'],
    data_listcontents: [LIST_PRIMITIVE, 'LIST']
};

/**
 * Serializes primitives described above into a more compact format
 * @param {object} block the block to serialize
 * @return {array} An array representing the information in the block,
 * or null if the given block is not one of the primitives described above.
 */
const serializePrimitiveBlock = function (block) {
    // Returns an array represeting a primitive block or null if not one of
    // the primitive types above
    if (primitiveOpcodeInfoMap.hasOwnProperty(block.opcode)) {
        const primitiveInfo = primitiveOpcodeInfoMap[block.opcode];
        const primitiveConstant = primitiveInfo[0];
        const fieldName = primitiveInfo[1];
        const field = block.fields[fieldName];
        const primitiveDesc = [primitiveConstant, field.value];
        if (block.opcode === 'event_broadcast_menu') {
            primitiveDesc.push(field.id);
        } else if (block.opcode === 'data_variable' || block.opcode === 'data_listcontents') {
            primitiveDesc.push(field.id);
            if (block.topLevel) {
                primitiveDesc.push(block.x ? Math.round(block.x) : 0);
                primitiveDesc.push(block.y ? Math.round(block.y) : 0);
            }
        }
        return primitiveDesc;
    }
    return null;
};

/**
 * Serializes the inputs field of a block in a compact form using
 * constants described above to represent the relationship between the
 * inputs of this block (e.g. if there is an unobscured shadow, an obscured shadow
 * -- a block plugged into a droppable input -- or, if there is just a block).
 * Based on this relationship, serializes the ids of the block and shadow (if present)
 *
 * @param {object} inputs The inputs to serialize
 * @return {object} An object representing the serialized inputs
 */
const serializeInputs = function (inputs) {
    const obj = Object.create(null);
    for (const inputName in inputs) {
        if (!inputs.hasOwnProperty(inputName)) continue;
        // if block and shadow refer to the same block, only serialize one
        if (inputs[inputName].block === inputs[inputName].shadow) {
            // has block and shadow, and they are the same
            obj[inputName] = [
                INPUT_SAME_BLOCK_SHADOW,
                inputs[inputName].block
            ];
        } else if (inputs[inputName].shadow === null) {
            // does not have shadow
            obj[inputName] = [
                INPUT_BLOCK_NO_SHADOW,
                inputs[inputName].block
            ];
        } else {
            // block and shadow are both present and are different
            obj[inputName] = [
                INPUT_DIFF_BLOCK_SHADOW,
                inputs[inputName].block,
                inputs[inputName].shadow
            ];
        }
    }
    return obj;
};

/**
 * Serialize the fields of a block in a more compact form.
 * @param {object} fields The fields object to serialize
 * @return {object} An object representing the serialized fields
 */
const serializeFields = function (fields) {
    const obj = Object.create(null);
    for (const fieldName in fields) {
        if (!fields.hasOwnProperty(fieldName)) continue;
        obj[fieldName] = [fields[fieldName].value];
        if (fields[fieldName].hasOwnProperty('id')) {
            obj[fieldName].push(fields[fieldName].id);
        }
    }
    return obj;
};

/**
 * Serialize the given block in the SB3 format with some compression of inputs,
 * fields, and primitives.
 * @param {object} block The block to serialize
 * @return {object | array} A serialized representation of the block. This is an
 * array if the block is one of the primitive types described above or an object,
 * if not.
 */
const serializeBlock = function (block) {
    const serializedPrimitive = serializePrimitiveBlock(block);
    if (serializedPrimitive) return serializedPrimitive;
    // If serializedPrimitive is null, proceed with serializing a non-primitive block
    const obj = Object.create(null);
    obj.opcode = block.opcode;
    // NOTE: this is extremely important to serialize even if null;
    // not serializing `next: null` results in strange behavior with block
    // execution
    obj.next = block.next;
    obj.parent = block.parent;
    obj.inputs = serializeInputs(block.inputs);
    obj.fields = serializeFields(block.fields);
    obj.topLevel = block.topLevel ? block.topLevel : false;
    obj.shadow = block.shadow;
    if (block.topLevel) {
        if (block.x) {
            obj.x = Math.round(block.x);
        }
        if (block.y) {
            obj.y = Math.round(block.y);
        }
    }
    if (block.mutation) {
        obj.mutation = block.mutation;
    }
    if (block.comment) {
        obj.comment = block.comment;
    }
    return obj;
};

/**
 * Compresses the serialized inputs replacing block/shadow ids that refer to
 * one of the primitives with the primitive itself. E.g.
 *
 * blocks: {
 *      aUidForMyBlock: {
 *          inputs: {
 *               MYINPUT: [1, 'aUidForAnUnobscuredShadowPrimitive']
 *          }
 *      },
 *      aUidForAnUnobscuredShadowPrimitive: [4, 10]
 *      // the above is a primitive representing a 'math_number' with value 10
 * }
 *
 * becomes:
 *
 * blocks: {
 *      aUidForMyBlock: {
 *          inputs: {
 *               MYINPUT: [1, [4, 10]]
 *          }
 *      }
 * }
 * Note: this function modifies the given blocks object in place
 * @param {object} block The block with inputs to compress
 * @param {objec} blocks The object containing all the blocks currently getting serialized
 * @return {object} The serialized block with compressed inputs
 */
const compressInputTree = function (block, blocks) {
    // This is the second pass on the block
    // so the inputs field should be an object of key - array pairs
    const serializedInputs = block.inputs;
    for (const inputName in serializedInputs) {
        // don't need to check for hasOwnProperty because of how we constructed
        // inputs
        const currInput = serializedInputs[inputName];
        // traverse currInput skipping the first element, which describes whether the block
        // and shadow are the same
        for (let i = 1; i < currInput.length; i++) {
            if (!currInput[i]) continue; // need this check b/c block/shadow can be null
            const blockOrShadowID = currInput[i];
            // replace element of currInput directly
            // (modifying input block directly)
            const blockOrShadow = blocks[blockOrShadowID];
            if (Array.isArray(blockOrShadow)) {
                currInput[i] = blockOrShadow;
                // Modifying blocks in place!
                delete blocks[blockOrShadowID];
            }
        }
    }
    return block;
};

/**
 * Serialize the given blocks object (representing all the blocks for the target
 * currently being serialized.)
 * @param {object} blocks The blocks to be serialized
 * @return {Array} An array of the serialized blocks with compressed inputs and
 * compressed primitives and the list of all extension IDs present
 * in the serialized blocks.
 */
const serializeBlocks = function (blocks) {
    const obj = Object.create(null);
    const extensionIDs = new Set();
    for (const blockID in blocks) {
        if (!blocks.hasOwnProperty(blockID)) continue;
        obj[blockID] = serializeBlock(blocks[blockID], blocks);
        const index = blocks[blockID].opcode.indexOf('_');
        const prefix = blocks[blockID].opcode.substring(0, index);
        if (CORE_EXTENSIONS.indexOf(prefix) === -1) {
            if (prefix !== '') extensionIDs.add(prefix);
        }
    }
    // once we have completed a first pass, do a second pass on block inputs
    for (const blockID in obj) {
        // don't need to do the hasOwnProperty check here since we
        // created an object that doesn't get extra properties/functions
        const serializedBlock = obj[blockID];
        // caution, this function deletes parts of this object in place as
        // it's traversing it
        obj[blockID] = compressInputTree(serializedBlock, obj);
        // second pass on connecting primitives to serialized inputs directly
    }
    // Do one last pass and remove any top level shadows (these are caused by
    // a bug: LLK/scratch-vm#1011, and this pass should be removed once that is
    // completely fixed)
    for (const blockID in obj) {
        const serializedBlock = obj[blockID];
        // If the current block is serialized as a primitive (e.g. it's an array
        // instead of an object), AND it is not one of the top level primitives
        // e.g. variable getter or list getter, then it should be deleted as it's
        // a shadow block, and there are no blocks that reference it, otherwise
        // they would have been compressed in the last pass)
        if (Array.isArray(serializedBlock) &&
            [VAR_PRIMITIVE, LIST_PRIMITIVE].indexOf(serializedBlock) < 0) {
            log.warn(`Found an unexpected top level primitive with block ID: ${
                blockID}; deleting it from serialized blocks.`);
            delete obj[blockID];
        }
    }
    return [obj, Array.from(extensionIDs)];
};

/**
 * Serialize the given costume.
 * @param {object} costume The costume to be serialized.
 * @return {object} A serialized representation of the costume.
 */
const serializeCostume = function (costume) {
    const obj = Object.create(null);
    obj.assetId = costume.assetId;
    obj.name = costume.name;
    obj.bitmapResolution = costume.bitmapResolution;
    // serialize this property with the name 'md5ext' because that's
    // what it's actually referring to. TODO runtime objects need to be
    // updated to actually refer to this as 'md5ext' instead of 'md5'
    // but that change should be made carefully since it is very
    // pervasive
    obj.md5ext = costume.md5;
    obj.dataFormat = costume.dataFormat.toLowerCase();
    obj.rotationCenterX = costume.rotationCenterX;
    obj.rotationCenterY = costume.rotationCenterY;
    return obj;
};

/**
 * Serialize the given sound.
 * @param {object} sound The sound to be serialized.
 * @return {object} A serialized representation of the sound.
 */
const serializeSound = function (sound) {
    const obj = Object.create(null);
    obj.assetId = sound.assetId;
    obj.name = sound.name;
    obj.dataFormat = sound.dataFormat.toLowerCase();
    obj.format = sound.format;
    obj.rate = sound.rate;
    obj.sampleCount = sound.sampleCount;
    // serialize this property with the name 'md5ext' because that's
    // what it's actually referring to. TODO runtime objects need to be
    // updated to actually refer to this as 'md5ext' instead of 'md5'
    // but that change should be made carefully since it is very
    // pervasive
    obj.md5ext = sound.md5;
    return obj;
};

/**
 * Serialize the given variables object.
 * @param {object} variables The variables to be serialized.
 * @return {object} A serialized representation of the variables. They get
 * separated by type to compress the representation of each given variable and
 * reduce duplicate information.
 */
const serializeVariables = function (variables) {
    const obj = Object.create(null);
    // separate out variables into types at the top level so we don't have
    // keep track of a type for each
    obj.variables = Object.create(null);
    obj.lists = Object.create(null);
    obj.broadcasts = Object.create(null);
    for (const varId in variables) {
        const v = variables[varId];
        if (v.type === Variable.BROADCAST_MESSAGE_TYPE) {
            obj.broadcasts[varId] = v.value; // name and value is the same for broadcast msgs
            continue;
        }
        if (v.type === Variable.LIST_TYPE) {
            obj.lists[varId] = [v.name, v.value];
            continue;
        }

        // otherwise should be a scalar type
        obj.variables[varId] = [v.name, v.value];
        // only scalar vars have the potential to be cloud vars
        if (v.isPersistent) obj.variables[varId].push(true);
    }
    return obj;
};

const serializeComments = function (comments) {
    const obj = Object.create(null);
    for (const commentId in comments) {
        if (!comments.hasOwnProperty(commentId)) continue;
        const comment = comments[commentId];

        const serializedComment = Object.create(null);
        serializedComment.blockId = comment.blockId;
        serializedComment.x = comment.x;
        serializedComment.y = comment.y;
        serializedComment.width = comment.width;
        serializedComment.height = comment.height;
        serializedComment.minimized = comment.minimized;
        serializedComment.text = comment.text;

        obj[commentId] = serializedComment;
    }
    return obj;
};

/**
 * Serialize the given target. Only serialize properties that are necessary
 * for saving and loading this target.
 * @param {object} target The target to be serialized.
 * @param {Set} extensions A set of extensions to add extension IDs to
 * @return {object} A serialized representation of the given target.
 */
const serializeTarget = function (target, extensions) {
    const obj = Object.create(null);
    let targetExtensions = [];
    obj.isStage = target.isStage;
    obj.name = obj.isStage ? 'Stage' : target.name;
    const vars = serializeVariables(target.variables);
    obj.variables = vars.variables;
    obj.lists = vars.lists;
    obj.broadcasts = vars.broadcasts;
    [obj.blocks, targetExtensions] = serializeBlocks(target.blocks);
    obj.comments = serializeComments(target.comments);
    obj.currentCostume = target.currentCostume;
    obj.costumes = target.costumes.map(serializeCostume);
    obj.sounds = target.sounds.map(serializeSound);
    if (target.hasOwnProperty('volume')) obj.volume = target.volume;
    if (obj.isStage) { // Only the stage should have these properties
        if (target.hasOwnProperty('tempo')) obj.tempo = target.tempo;
        if (target.hasOwnProperty('videoTransparency')) obj.videoTransparency = target.videoTransparency;
        if (target.hasOwnProperty('videoState')) obj.videoState = target.videoState;
    } else { // The stage does not need the following properties, but sprites should
        obj.visible = target.visible;
        obj.x = target.x;
        obj.y = target.y;
        obj.size = target.size;
        obj.direction = target.direction;
        obj.draggable = target.draggable;
        obj.rotationStyle = target.rotationStyle;
    }

    // Add found extensions to the extensions object
    targetExtensions.forEach(extensionId => {
        extensions.add(extensionId);
    });
    return obj;
};

/**
 * Serializes the specified VM runtime.
 * @param {!Runtime} runtime VM runtime instance to be serialized.
 * @param {string=} targetId Optional target id if serializing only a single target
 * @return {object} Serialized runtime instance.
 */
const serialize = function (runtime, targetId) {
    // Fetch targets
    const obj = Object.create(null);
<<<<<<< HEAD
    // Create extension set to hold extension ids found while serializing targets
    const extensions = new Set();
    const flattenedOriginalTargets = JSON.parse(JSON.stringify(
        runtime.targets.filter(target => target.isOriginal)));
    obj.targets = flattenedOriginalTargets.map(t => serializeTarget(t, extensions));
=======
    const flattenedOriginalTargets = JSON.parse(JSON.stringify(targetId ?
        [runtime.getTargetById(targetId)] :
        runtime.targets.filter(target => target.isOriginal)));

    const serializedTargets = flattenedOriginalTargets.map(t => serializeTarget(t, runtime));

    if (targetId) {
        return serializedTargets[0];
    }

    obj.targets = serializedTargets;

>>>>>>> 236f914f

    // TODO Serialize monitors

    // Assemble extension list
    obj.extensions = Array.from(extensions);

    // Assemble metadata
    const meta = Object.create(null);
    meta.semver = '3.0.0';
    meta.vm = vmPackage.version;

    // Attach full user agent string to metadata if available
    meta.agent = null;
    if (typeof navigator !== 'undefined') meta.agent = navigator.userAgent;

    // Assemble payload and return
    obj.meta = meta;
    return obj;
};

/**
 * Deserialize a block input descriptors. This is either a
 * block id or a serialized primitive, e.g. an array
 * (see serializePrimitiveBlock function).
 * @param {string | array} inputDescOrId The block input descriptor to be serialized.
 * @param {string} parentId The id of the parent block for this input block.
 * @param {boolean} isShadow Whether or not this input block is a shadow.
 * @param {object} blocks The entire blocks object currently in the process of getting serialized.
 * @return {object} The deserialized input descriptor.
 */
const deserializeInputDesc = function (inputDescOrId, parentId, isShadow, blocks) {
    if (!Array.isArray(inputDescOrId)) return inputDescOrId;
    const primitiveObj = Object.create(null);
    const newId = uid();
    primitiveObj.id = newId;
    primitiveObj.next = null;
    primitiveObj.parent = parentId;
    primitiveObj.shadow = isShadow;
    primitiveObj.inputs = Object.create(null);
    // need a reference to parent id
    switch (inputDescOrId[0]) {
    case MATH_NUM_PRIMITIVE: {
        primitiveObj.opcode = 'math_number';
        primitiveObj.fields = {
            NUM: {
                name: 'NUM',
                value: inputDescOrId[1]
            }
        };
        primitiveObj.topLevel = false;
        break;
    }
    case POSITIVE_NUM_PRIMITIVE: {
        primitiveObj.opcode = 'math_positive_number';
        primitiveObj.fields = {
            NUM: {
                name: 'NUM',
                value: inputDescOrId[1]
            }
        };
        primitiveObj.topLevel = false;
        break;
    }
    case WHOLE_NUM_PRIMITIVE: {
        primitiveObj.opcode = 'math_whole_number';
        primitiveObj.fields = {
            NUM: {
                name: 'NUM',
                value: inputDescOrId[1]
            }
        };
        primitiveObj.topLevel = false;
        break;
    }
    case INTEGER_NUM_PRIMITIVE: {
        primitiveObj.opcode = 'math_integer';
        primitiveObj.fields = {
            NUM: {
                name: 'NUM',
                value: inputDescOrId[1]
            }
        };
        primitiveObj.topLevel = false;
        break;
    }
    case ANGLE_NUM_PRIMITIVE: {
        primitiveObj.opcode = 'math_angle';
        primitiveObj.fields = {
            NUM: {
                name: 'NUM',
                value: inputDescOrId[1]
            }
        };
        primitiveObj.topLevel = false;
        break;
    }
    case COLOR_PICKER_PRIMITIVE: {
        primitiveObj.opcode = 'colour_picker';
        primitiveObj.fields = {
            COLOUR: {
                name: 'COLOUR',
                value: inputDescOrId[1]
            }
        };
        primitiveObj.topLevel = false;
        break;
    }
    case TEXT_PRIMITIVE: {
        primitiveObj.opcode = 'text';
        primitiveObj.fields = {
            TEXT: {
                name: 'TEXT',
                value: inputDescOrId[1]
            }
        };
        primitiveObj.topLevel = false;
        break;
    }
    case BROADCAST_PRIMITIVE: {
        primitiveObj.opcode = 'event_broadcast_menu';
        primitiveObj.fields = {
            BROADCAST_OPTION: {
                name: 'BROADCAST_OPTION',
                value: inputDescOrId[1],
                id: inputDescOrId[2],
                variableType: Variable.BROADCAST_MESSAGE_TYPE
            }
        };
        primitiveObj.topLevel = false;
        break;
    }
    case VAR_PRIMITIVE: {
        primitiveObj.opcode = 'data_variable';
        primitiveObj.fields = {
            VARIABLE: {
                name: 'VARIABLE',
                value: inputDescOrId[1],
                id: inputDescOrId[2],
                variableType: Variable.SCALAR_TYPE
            }
        };
        if (inputDescOrId.length > 3) {
            primitiveObj.topLevel = true;
            primitiveObj.x = inputDescOrId[3];
            primitiveObj.y = inputDescOrId[4];
        }
        break;
    }
    case LIST_PRIMITIVE: {
        primitiveObj.opcode = 'data_listcontents';
        primitiveObj.fields = {
            LIST: {
                name: 'LIST',
                value: inputDescOrId[1],
                id: inputDescOrId[2],
                variableType: Variable.LIST_TYPE
            }
        };
        if (inputDescOrId.length > 3) {
            primitiveObj.topLevel = true;
            primitiveObj.x = inputDescOrId[3];
            primitiveObj.y = inputDescOrId[4];
        }
        break;
    }
    default: {
        log.error(`Found unknown primitive type during deserialization: ${JSON.stringify(inputDescOrId)}`);
        return null;
    }
    }
    blocks[newId] = primitiveObj;
    return newId;
};

/**
 * Deserialize the given block inputs.
 * @param {object} inputs The inputs to deserialize.
 * @param {string} parentId The block id of the parent block
 * @param {object} blocks The object representing the entire set of blocks currently
 * in the process of getting deserialized.
 * @return {object} The deserialized and uncompressed inputs.
 */
const deserializeInputs = function (inputs, parentId, blocks) {
    // Explicitly not using Object.create(null) here
    // because we call prototype functions later in the vm
    const obj = {};
    for (const inputName in inputs) {
        if (!inputs.hasOwnProperty(inputName)) continue;
        const inputDescArr = inputs[inputName];
        let block = null;
        let shadow = null;
        const blockShadowInfo = inputDescArr[0];
        if (blockShadowInfo === INPUT_SAME_BLOCK_SHADOW) {
            // block and shadow are the same id, and only one is provided
            block = shadow = deserializeInputDesc(inputDescArr[1], parentId, true, blocks);
        } else if (blockShadowInfo === INPUT_BLOCK_NO_SHADOW) {
            block = deserializeInputDesc(inputDescArr[1], parentId, false, blocks);
        } else { // assume INPUT_DIFF_BLOCK_SHADOW
            block = deserializeInputDesc(inputDescArr[1], parentId, false, blocks);
            shadow = deserializeInputDesc(inputDescArr[2], parentId, true, blocks);
        }
        obj[inputName] = {
            name: inputName,
            block: block,
            shadow: shadow
        };
    }
    return obj;
};

/**
 * Deserialize the given block fields.
 * @param {object} fields The fields to be deserialized
 * @return {object} The deserialized and uncompressed block fields.
 */
const deserializeFields = function (fields) {
    // Explicitly not using Object.create(null) here
    // because we call prototype functions later in the vm
    const obj = {};
    for (const fieldName in fields) {
        if (!fields.hasOwnProperty(fieldName)) continue;
        const fieldDescArr = fields[fieldName];
        obj[fieldName] = {
            name: fieldName,
            value: fieldDescArr[0]
        };
        if (fieldDescArr.length > 1) {
            obj[fieldName].id = fieldDescArr[1];
        }
        if (fieldName === 'BROADCAST_OPTION') {
            obj[fieldName].variableType = Variable.BROADCAST_MESSAGE_TYPE;
        } else if (fieldName === 'VARIABLE') {
            obj[fieldName].variableType = Variable.SCALAR_TYPE;
        } else if (fieldName === 'LIST') {
            obj[fieldName].variableType = Variable.LIST_TYPE;
        }
    }
    return obj;
};

/**
 * Parse a single "Scratch object" and create all its in-memory VM objects.
 * @param {!object} object From-JSON "Scratch object:" sprite, stage, watcher.
 * @param {!Runtime} runtime Runtime object to load all structures into.
 * @param {ImportedExtensionsInfo} extensions - (in/out) parsed extension information will be stored here.
 * @param {JSZip} zip Sb3 file describing this project (to load assets from)
 * @return {!Promise.<Target>} Promise for the target created (stage or sprite), or null for unsupported objects.
 */
const parseScratchObject = function (object, runtime, extensions, zip) {
    if (!object.hasOwnProperty('name')) {
        // Watcher/monitor - skip this object until those are implemented in VM.
        // @todo
        return Promise.resolve(null);
    }
    // Blocks container for this object.
    const blocks = new Blocks();

    // @todo: For now, load all Scratch objects (stage/sprites) as a Sprite.
    const sprite = new Sprite(blocks, runtime);

    // Sprite/stage name from JSON.
    if (object.hasOwnProperty('name')) {
        sprite.name = object.name;
    }
    if (object.hasOwnProperty('blocks')) {
        for (const blockId in object.blocks) {
            if (!object.blocks.hasOwnProperty(blockId)) continue;
            const blockJSON = object.blocks[blockId];
            if (Array.isArray(blockJSON)) {
                // this is one of the primitives
                // delete the old entry in object.blocks and replace it w/the
                // deserialized object
                delete object.blocks[blockId];
                deserializeInputDesc(blockJSON, null, false, object.blocks);
                continue;
            }
            blockJSON.id = blockId; // add id back to block since it wasn't serialized
            const serializedInputs = blockJSON.inputs;
            const deserializedInputs = deserializeInputs(serializedInputs, blockId, object.blocks);
            blockJSON.inputs = deserializedInputs;
            const serializedFields = blockJSON.fields;
            const deserializedFields = deserializeFields(serializedFields);
            blockJSON.fields = deserializedFields;
        }
        // Take a second pass to create objects and add extensions
        for (const blockId in object.blocks) {
            if (!object.blocks.hasOwnProperty(blockId)) continue;
            const blockJSON = object.blocks[blockId];
            blocks.createBlock(blockJSON);

            // If the block is from an extension, record it.
            const index = blockJSON.opcode.indexOf('_');
            const prefix = blockJSON.opcode.substring(0, index);
            if (CORE_EXTENSIONS.indexOf(prefix) === -1) {
                if (prefix !== '') extensions.extensionIDs.add(prefix);
            }
        }
    }
    // Costumes from JSON.
    const costumePromises = (object.costumes || []).map(costumeSource => {
        // @todo: Make sure all the relevant metadata is being pulled out.
        const costume = {
            assetId: costumeSource.assetId,
            skinId: null,
            name: costumeSource.name,
            bitmapResolution: costumeSource.bitmapResolution,
            rotationCenterX: costumeSource.rotationCenterX,
            rotationCenterY: costumeSource.rotationCenterY
        };
        const dataFormat =
            costumeSource.dataFormat ||
            (costumeSource.assetType && costumeSource.assetType.runtimeFormat) || // older format
            'png'; // if all else fails, guess that it might be a PNG
        const costumeMd5Ext = costumeSource.hasOwnProperty('md5ext') ?
            costumeSource.md5ext : `${costumeSource.assetId}.${dataFormat}`;
        costume.md5 = costumeMd5Ext;
        costume.dataFormat = dataFormat;
        // deserializeCostume should be called on the costume object we're
        // creating above instead of the source costume object, because this way
        // we're always loading the 'sb3' representation of the costume
        // any translation that needs to happen will happen in the process
        // of building up the costume object into an sb3 format
        return deserializeCostume(costume, runtime, zip)
            .then(() => loadCostume(costumeMd5Ext, costume, runtime));
        // Only attempt to load the costume after the deserialization
        // process has been completed
    });
    // Sounds from JSON
    const soundPromises = (object.sounds || []).map(soundSource => {
        const sound = {
            assetId: soundSource.assetId,
            format: soundSource.format,
            rate: soundSource.rate,
            sampleCount: soundSource.sampleCount,
            name: soundSource.name,
            // TODO we eventually want this property to be called md5ext,
            // but there are many things relying on this particular name at the
            // moment, so this translation is very important
            md5: soundSource.md5ext,
            dataFormat: soundSource.dataFormat,
            data: null
        };
        // deserializeSound should be called on the sound object we're
        // creating above instead of the source sound object, because this way
        // we're always loading the 'sb3' representation of the costume
        // any translation that needs to happen will happen in the process
        // of building up the costume object into an sb3 format
        return deserializeSound(sound, runtime, zip)
            .then(() => loadSound(sound, runtime, sprite));
        // Only attempt to load the sound after the deserialization
        // process has been completed.
    });
    // Create the first clone, and load its run-state from JSON.
    const target = sprite.createClone(object.isStage ? StageLayering.BACKGROUND_LAYER : StageLayering.SPRITE_LAYER);
    // Load target properties from JSON.
    if (object.hasOwnProperty('tempo')) {
        target.tempo = object.tempo;
    }
    if (object.hasOwnProperty('volume')) {
        target.volume = object.volume;
    }
    if (object.hasOwnProperty('videoTransparency')) {
        target.videoTransparency = object.videoTransparency;
    }
    if (object.hasOwnProperty('videoState')) {
        target.videoState = object.videoState;
    }
    if (object.hasOwnProperty('variables')) {
        for (const varId in object.variables) {
            const variable = object.variables[varId];
            const newVariable = new Variable(
                varId, // var id is the index of the variable desc array in the variables obj
                variable[0], // name of the variable
                Variable.SCALAR_TYPE, // type of the variable
                (variable.length === 3) ? variable[2] : false // isPersistent/isCloud
            );
            newVariable.value = variable[1];
            target.variables[newVariable.id] = newVariable;
        }
    }
    if (object.hasOwnProperty('lists')) {
        for (const listId in object.lists) {
            const list = object.lists[listId];
            const newList = new Variable(
                listId,
                list[0],
                Variable.LIST_TYPE,
                false
            );
            newList.value = list[1];
            target.variables[newList.id] = newList;
        }
    }
    if (object.hasOwnProperty('broadcasts')) {
        for (const broadcastId in object.broadcasts) {
            const broadcast = object.broadcasts[broadcastId];
            const newBroadcast = new Variable(
                broadcastId,
                broadcast,
                Variable.BROADCAST_MESSAGE_TYPE,
                false
            );
            // no need to explicitly set the value, variable constructor
            // sets the value to the same as the name for broadcast msgs
            target.variables[newBroadcast.id] = newBroadcast;
        }
    }
    if (object.hasOwnProperty('comments')) {
        for (const commentId in object.comments) {
            const comment = object.comments[commentId];
            const newComment = new Comment(
                commentId,
                comment.text,
                comment.x,
                comment.y,
                comment.width,
                comment.height,
                comment.minimized
            );
            if (comment.blockId) {
                newComment.blockId = comment.blockId;
            }
            target.comments[newComment.id] = newComment;
        }
    }
    if (object.hasOwnProperty('x')) {
        target.x = object.x;
    }
    if (object.hasOwnProperty('y')) {
        target.y = object.y;
    }
    if (object.hasOwnProperty('direction')) {
        target.direction = object.direction;
    }
    if (object.hasOwnProperty('size')) {
        target.size = object.size;
    }
    if (object.hasOwnProperty('visible')) {
        target.visible = object.visible;
    }
    if (object.hasOwnProperty('currentCostume')) {
        target.currentCostume = object.currentCostume;
    }
    if (object.hasOwnProperty('rotationStyle')) {
        target.rotationStyle = object.rotationStyle;
    }
    if (object.hasOwnProperty('isStage')) {
        target.isStage = object.isStage;
    }
    Promise.all(costumePromises).then(costumes => {
        sprite.costumes = costumes;
    });
    Promise.all(soundPromises).then(sounds => {
        sprite.sounds = sounds;
    });
    return Promise.all(costumePromises.concat(soundPromises)).then(() => target);
};

/**
 * Deserialize the specified representation of a VM runtime and loads it into the provided runtime instance.
 * @param  {object} json - JSON representation of a VM runtime.
 * @param  {Runtime} runtime - Runtime instance
 * @param {JSZip} zip - Sb3 file describing this project (to load assets from)
 * @param {boolean} isSingleSprite - If true treat as single sprite, else treat as whole project
 * @returns {Promise.<ImportedProject>} Promise that resolves to the list of targets after the project is deserialized
 */
const deserialize = function (json, runtime, zip, isSingleSprite) {
    const extensions = {
        extensionIDs: new Set(),
        extensionURLs: new Map()
    };
    return Promise.all(
        ((isSingleSprite ? [json] : json.targets) || []).map(target =>
            parseScratchObject(target, runtime, extensions, zip))
    )
        .then(targets => ({
            targets,
            extensions
        }));
};

module.exports = {
    serialize: serialize,
    deserialize: deserialize
};<|MERGE_RESOLUTION|>--- conflicted
+++ resolved
@@ -467,18 +467,13 @@
 const serialize = function (runtime, targetId) {
     // Fetch targets
     const obj = Object.create(null);
-<<<<<<< HEAD
     // Create extension set to hold extension ids found while serializing targets
     const extensions = new Set();
-    const flattenedOriginalTargets = JSON.parse(JSON.stringify(
-        runtime.targets.filter(target => target.isOriginal)));
-    obj.targets = flattenedOriginalTargets.map(t => serializeTarget(t, extensions));
-=======
     const flattenedOriginalTargets = JSON.parse(JSON.stringify(targetId ?
         [runtime.getTargetById(targetId)] :
         runtime.targets.filter(target => target.isOriginal)));
 
-    const serializedTargets = flattenedOriginalTargets.map(t => serializeTarget(t, runtime));
+    const serializedTargets = flattenedOriginalTargets.map(t => serializeTarget(t, extensions));
 
     if (targetId) {
         return serializedTargets[0];
@@ -486,7 +481,6 @@
 
     obj.targets = serializedTargets;
 
->>>>>>> 236f914f
 
     // TODO Serialize monitors
 
