--- conflicted
+++ resolved
@@ -47,14 +47,9 @@
     /** Any number, excluding NaN. Equal to NUMBER_REAL | NUMBER_INF */
     NUMBER: 0x03F,
     /** Any number, including NaN. Equal to NUMBER | NUMBER_NAN */
-<<<<<<< HEAD
     NUMBER_OR_NAN: 0x07F,
-
-=======
-    NUMBER_OR_NAN: 0x03F,
-    /** Anything that can be interperated as a number. Equal to NUMBER | STRING_NUM */
-    NUMBER_INTERPRETABLE: 0x15F,
->>>>>>> 87dce9d2
+    /** Anything that can be interperated as a number. Equal to NUMBER | STRING_NUM | BOOLEAN */
+    NUMBER_INTERPRETABLE: 0x4BF,
     
     /** Any string which as a non-NaN neumeric interpretation, excluding ''.  */
     STRING_NUM: 0x080,
@@ -63,22 +58,17 @@
 
     STRING_BOOLEAN: 0x200,
 
-    /** Any string. Equal to STRING_NUM | STRING_NAN */
-<<<<<<< HEAD
-    STRING: 0x180,
-=======
-    STRING: 0x2C0,
->>>>>>> 87dce9d2
-
+    /** Any string. Equal to STRING_NUM | STRING_NAN | STRING_BOOLEAN */
+    STRING: 0x380,
 
     /** Any boolean. */
-    BOOLEAN: 0x200,
-
-    BOOLEAN_INTERPRETABLE: 0x300,
+    BOOLEAN: 0x400,
+
+    BOOLEAN_INTERPRETABLE: 0x600,
 
 
     /** Any type. Equal to NUMBER_OR_NAN | STRING | BOOLEAN */
-    ANY: 0x3FF
+    ANY: 0x7FF
 };
 
 /**
